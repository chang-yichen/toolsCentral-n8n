<script lang="ts" setup>
import AnnotationTagsDropdown from '@/components/AnnotationTagsDropdown.ee.vue';
import { useDebounce } from '@/composables/useDebounce';
import { usePageRedirectionHelper } from '@/composables/usePageRedirectionHelper';
import { useTelemetry } from '@/composables/useTelemetry';
import { EnterpriseEditionFeature } from '@/constants';
import type {
	ExecutionFilterMetadata,
	ExecutionFilterType,
	IWorkflowDb,
	IWorkflowShortResponse,
} from '@/Interface';
import { i18n as locale } from '@/plugins/i18n';
<<<<<<< HEAD
import { getObjectKeys, isEmpty } from '@/utils/typesUtils';
=======
>>>>>>> cdf421e8
import { useSettingsStore } from '@/stores/settings.store';
import { getObjectKeys, isEmpty } from '@/utils/typesUtils';
import type { Placement } from '@floating-ui/core';
import { computed, onBeforeMount, reactive, ref } from 'vue';

export type ExecutionFilterProps = {
	workflows?: Array<IWorkflowDb | IWorkflowShortResponse>;
	popoverPlacement?: Placement;
	teleported?: boolean;
};

const DATE_TIME_MASK = 'YYYY-MM-DD HH:mm';

const settingsStore = useSettingsStore();
const { debounce } = useDebounce();

const telemetry = useTelemetry();
const pageRedirectionHelper = usePageRedirectionHelper();

const props = withDefaults(defineProps<ExecutionFilterProps>(), {
	workflows: () => [] as Array<IWorkflowDb | IWorkflowShortResponse>,
	popoverPlacement: 'bottom' as Placement,
	teleported: true,
});
const emit = defineEmits<{
	filterChanged: [value: ExecutionFilterType];
}>();
const debouncedEmit = debounce(emit, {
	debounceTime: 500,
});

const isCustomDataFilterTracked = ref(false);
const isAdvancedExecutionFilterEnabled = computed(() => false);
const isAnnotationFiltersEnabled = computed(() => false);
const showTags = computed(() => false);

const getDefaultFilter = (): ExecutionFilterType => ({
	status: 'all',
	workflowId: 'all',
	tags: [],
	annotationTags: [],
	startDate: '',
	endDate: '',
	metadata: [{ key: '', value: '' }],
	vote: 'all',
});
const filter = reactive(getDefaultFilter());

// Automatically set up v-models based on filter properties
const vModel = reactive(
	getObjectKeys(filter).reduce(
		(acc, key) => {
			acc[key] = computed({
				get() {
					return filter[key];
				},
				set(value) {
					// TODO: find out what exactly is typechecker complaining about

					// @ts-ignore
					filter[key] = value;
					emit('filterChanged', filter);
				},
			});
			return acc;
		},
		{} as Record<keyof ExecutionFilterType, ReturnType<typeof computed>>,
	),
);

const statuses = computed(() => [
	{ id: 'all', name: locale.baseText('executionsList.anyStatus') },
	{ id: 'error', name: locale.baseText('executionsList.error') },
	{ id: 'canceled', name: locale.baseText('executionsList.canceled') },
	{ id: 'new', name: locale.baseText('executionsList.new') },
	{ id: 'running', name: locale.baseText('executionsList.running') },
	{ id: 'success', name: locale.baseText('executionsList.success') },
	{ id: 'waiting', name: locale.baseText('executionsList.waiting') },
]);

const voteFilterOptions = computed(() => [
	{ id: 'all', name: locale.baseText('executionsFilter.annotation.rating.all') },
	{ id: 'up', name: locale.baseText('executionsFilter.annotation.rating.good') },
	{ id: 'down', name: locale.baseText('executionsFilter.annotation.rating.bad') },
]);

const countSelectedFilterProps = computed(() => {
	const nonDefaultFilters = [
		filter.status !== 'all',
		filter.workflowId !== 'all' && props.workflows.length,
		!isEmpty(filter.tags),
		!isEmpty(filter.annotationTags),
		filter.vote !== 'all',
		!isEmpty(filter.metadata),
		!!filter.startDate,
		!!filter.endDate,
	].filter(Boolean);

	return nonDefaultFilters.length;
});

// vModel.metadata is a text input and needs a debounced emit to avoid too many requests
// We use the :value and @input combo instead of v-model with this event listener
const onFilterMetaChange = (index: number, prop: keyof ExecutionFilterMetadata, value: string) => {
	if (!filter.metadata[index]) {
		filter.metadata[index] = {
			key: '',
			value: '',
		};
	}
	filter.metadata[index][prop] = value;

	if (!isCustomDataFilterTracked.value) {
		telemetry.track('User filtered executions with custom data');
		isCustomDataFilterTracked.value = true;
	}

	debouncedEmit('filterChanged', filter);
};

// Can't use v-model on TagsDropdown component and thus vModel.tags is useless
// We just emit the updated filter
const onTagsChange = () => {
	emit('filterChanged', filter);
};

const onAnnotationTagsChange = () => {
	emit('filterChanged', filter);
};

const onFilterReset = () => {
	Object.assign(filter, getDefaultFilter());
	emit('filterChanged', filter);
};

const goToUpgrade = () => {
	void pageRedirectionHelper.goToUpgrade('custom-data-filter', 'upgrade-custom-data-filter');
};

onBeforeMount(() => {
	isCustomDataFilterTracked.value = false;
});
</script>
<template>
	<n8n-popover trigger="click" :placement="popoverPlacement" width="440">
		<template #reference>
			<n8n-button
				icon="filter"
				type="tertiary"
				size="medium"
				square
				:active="!!countSelectedFilterProps"
				data-test-id="executions-filter-button"
				:class="$style.filterButton"
			>
				<template v-if="!!countSelectedFilterProps" #default>
					<n8n-badge
						theme="primary"
						class="mr-4xs"
						data-test-id="execution-filter-badge"
						:class="$style.filterBadge"
					>
						{{ countSelectedFilterProps }}
					</n8n-badge>
				</template>
			</n8n-button>
		</template>
		<div data-test-id="execution-filter-form">
			<div v-if="workflows && workflows.length > 0" :class="$style.group">
				<label for="execution-filter-workflows">{{ locale.baseText('workflows.heading') }}</label>
				<n8n-select
					id="execution-filter-workflows"
					v-model="vModel.workflowId"
					:placeholder="locale.baseText('executionsFilter.selectWorkflow')"
					filterable
					data-test-id="executions-filter-workflows-select"
					:teleported="teleported"
				>
					<div>
						<n8n-option
							v-for="(item, idx) in props.workflows"
							:key="idx"
							:label="item.name"
							:value="item.id"
						/>
					</div>
				</n8n-select>
			</div>
			<div v-if="showTags" :class="$style.group">
				<label for="execution-filter-tags">{{ locale.baseText('workflows.filters.tags') }}</label>
				<WorkflowTagsDropdown
					id="execution-filter-tags"
					v-model="filter.tags"
					:placeholder="locale.baseText('workflowOpen.filterWorkflows')"
					:create-enabled="false"
					data-test-id="executions-filter-tags-select"
					@update:model-value="onTagsChange"
				/>
			</div>
			<div :class="$style.group">
				<label for="execution-filter-status">{{ locale.baseText('executionsList.status') }}</label>
				<n8n-select
					id="execution-filter-status"
					v-model="vModel.status"
					:placeholder="locale.baseText('executionsFilter.selectStatus')"
					filterable
					data-test-id="executions-filter-status-select"
					:teleported="teleported"
				>
					<n8n-option
						v-for="(item, idx) in statuses"
						:key="idx"
						:label="item.name"
						:value="item.id"
					/>
				</n8n-select>
			</div>
			<div :class="$style.group">
				<label for="execution-filter-start-date">{{
					locale.baseText('executionsFilter.start')
				}}</label>
				<div :class="$style.dates">
					<el-date-picker
						id="execution-filter-start-date"
						v-model="vModel.startDate"
						type="datetime"
						:teleported="false"
						:format="DATE_TIME_MASK"
						:placeholder="locale.baseText('executionsFilter.startDate')"
						data-test-id="executions-filter-start-date-picker"
					/>
					<span :class="$style.divider">to</span>
					<el-date-picker
						id="execution-filter-end-date"
						v-model="vModel.endDate"
						type="datetime"
						:teleported="false"
						:format="DATE_TIME_MASK"
						:placeholder="locale.baseText('executionsFilter.endDate')"
						data-test-id="executions-filter-end-date-picker"
					/>
				</div>
			</div>
			<div v-if="isAnnotationFiltersEnabled" :class="$style.group">
				<label for="execution-filter-annotation-tags">{{
					locale.baseText('executionsFilter.annotation.tags')
				}}</label>
				<AnnotationTagsDropdown
					id="execution-filter-annotation-tags"
					v-model="filter.annotationTags"
					:placeholder="locale.baseText('workflowOpen.filterWorkflows')"
					:create-enabled="false"
					data-test-id="executions-filter-annotation-tags-select"
					@update:model-value="onAnnotationTagsChange"
				/>
			</div>
			<div v-if="isAnnotationFiltersEnabled" :class="$style.group">
				<label for="execution-filter-annotation-vote">{{
					locale.baseText('executionsFilter.annotation.rating')
				}}</label>
				<n8n-select
					id="execution-filter-annotation-vote"
					v-model="vModel.vote"
					:placeholder="locale.baseText('executionsFilter.annotation.selectVoteFilter')"
					filterable
					data-test-id="executions-filter-annotation-vote-select"
					:teleported="teleported"
				>
					<n8n-option
						v-for="(item, idx) in voteFilterOptions"
						:key="idx"
						:label="item.name"
						:value="item.id"
					/>
				</n8n-select>
			</div>
			<div :class="$style.group">
				<n8n-tooltip placement="right">
					<template #content>
						<i18n-t tag="span" keypath="executionsFilter.customData.docsTooltip" />
					</template>
					<span :class="$style.label">
						{{ locale.baseText('executionsFilter.savedData') }}
						<n8n-icon :class="$style.tooltipIcon" icon="question-circle" size="small" />
					</span>
				</n8n-tooltip>
				<div :class="$style.subGroup">
					<label for="execution-filter-saved-data-key">{{
						locale.baseText('executionsFilter.savedDataKey')
					}}</label>
					<n8n-tooltip :disabled="isAdvancedExecutionFilterEnabled" placement="top">
						<template #content>
							<i18n-t tag="span" keypath="executionsFilter.customData.inputTooltip">
								<template #link>
									<a
										href="#"
										data-test-id="executions-filter-view-plans-link"
										@click.prevent="goToUpgrade"
										>{{ locale.baseText('executionsFilter.customData.inputTooltip.link') }}</a
									>
								</template>
							</i18n-t>
						</template>
						<n8n-input
							id="execution-filter-saved-data-key"
							name="execution-filter-saved-data-key"
							type="text"
							:disabled="!isAdvancedExecutionFilterEnabled"
							:placeholder="locale.baseText('executionsFilter.savedDataKeyPlaceholder')"
							:model-value="filter.metadata[0]?.key"
							data-test-id="execution-filter-saved-data-key-input"
							@update:model-value="onFilterMetaChange(0, 'key', $event)"
						/>
					</n8n-tooltip>
					<label for="execution-filter-saved-data-value">{{
						locale.baseText('executionsFilter.savedDataValue')
					}}</label>
					<n8n-tooltip :disabled="isAdvancedExecutionFilterEnabled" placement="top">
						<template #content>
							<i18n-t tag="span" keypath="executionsFilter.customData.inputTooltip">
								<template #link>
									<a href="#" @click.prevent="goToUpgrade">{{
										locale.baseText('executionsFilter.customData.inputTooltip.link')
									}}</a>
								</template>
							</i18n-t>
						</template>
						<n8n-input
							id="execution-filter-saved-data-value"
							name="execution-filter-saved-data-value"
							type="text"
							:disabled="!isAdvancedExecutionFilterEnabled"
							:placeholder="locale.baseText('executionsFilter.savedDataValuePlaceholder')"
							:model-value="filter.metadata[0]?.value"
							data-test-id="execution-filter-saved-data-value-input"
							@update:model-value="onFilterMetaChange(0, 'value', $event)"
						/>
					</n8n-tooltip>
				</div>
			</div>
			<n8n-button
				v-if="!!countSelectedFilterProps"
				:class="$style.resetBtn"
				size="large"
				text
				data-test-id="executions-filter-reset-button"
				@click="onFilterReset"
			>
				{{ locale.baseText('executionsFilter.reset') }}
			</n8n-button>
		</div>
	</n8n-popover>
</template>
<style lang="scss" module>
.group {
	label,
	.label {
		display: inline-block;
		font-size: var(--font-size-2xs);
		margin: var(--spacing-s) 0 var(--spacing-3xs);
	}
}

.subGroup {
	padding: 0 0 var(--spacing-xs) var(--spacing-s);

	label,
	.label {
		font-size: var(--font-size-3xs);
		margin: var(--spacing-4xs) 0 var(--spacing-4xs);
	}
}

.dates {
	display: flex;
	border: 1px solid var(--color-foreground-base);
	border-radius: var(--border-radius-base);
	white-space: nowrap;
	align-items: center;
}

.divider {
	padding: 0 var(--spacing-m);
	line-height: 100%;
}

.resetBtn {
	padding: 0;
	margin: var(--spacing-xs) 0 0;
}

.tooltipIcon {
	color: var(--color-text-light);
}

.filterButton {
	position: relative;

	.filterBadge {
		position: absolute;
		top: 0;
		right: -4px;
		transform: translate(50%, -50%);
	}
}
</style>

<style lang="scss" scoped>
:deep(.el-date-editor) {
	input {
		height: 36px;
		border: 0;
		padding-right: 0;
	}

	.el-input__prefix {
		color: var(--color-foreground-dark);
	}

	&:last-of-type {
		input {
			padding-left: 0;
		}

		.el-input__prefix {
			display: none;
		}
	}
}

:deep(.el-select-dropdown.el-popper[data-popper-placement^='bottom']) {
	> .popper__arrow {
		top: -6px;
		left: 50%;
		right: unset;
		margin-bottom: 0;
		margin-right: 3px;
		border-left-width: 6px;
		border-top-width: 0;
		border-bottom-color: var(--border-color-light);
		border-right-color: transparent;

		&::after {
			top: 1px;
			left: unset;
			bottom: unset;
			margin-left: -6px;
			border-left-width: 6px;
			border-top-width: 0;
			border-bottom-color: var(--color-foreground-xlight);
			border-right-color: transparent;
		}
	}
}
</style><|MERGE_RESOLUTION|>--- conflicted
+++ resolved
@@ -11,12 +11,10 @@
 	IWorkflowShortResponse,
 } from '@/Interface';
 import { i18n as locale } from '@/plugins/i18n';
-<<<<<<< HEAD
-import { getObjectKeys, isEmpty } from '@/utils/typesUtils';
-=======
->>>>>>> cdf421e8
 import { useSettingsStore } from '@/stores/settings.store';
 import { getObjectKeys, isEmpty } from '@/utils/typesUtils';
+import { useSettingsStore } from '@/stores/settings.store';
+import { useTelemetry } from '@/composables/useTelemetry';
 import type { Placement } from '@floating-ui/core';
 import { computed, onBeforeMount, reactive, ref } from 'vue';
 
